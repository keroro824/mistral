--- conflicted
+++ resolved
@@ -21,20 +21,12 @@
     paths: Dict[str, Path],
     dataset_id: str = "wikitext",
     dataset_name: str = "wikitext-103-raw-v1",
-<<<<<<< HEAD
-    validation_ratio: float = 0.01,
-=======
     validation_ratio: float = 0.0005,
->>>>>>> 419a83ea
     seq_len: int = 1024,
     preprocessing_num_proc: int = 64,
 ) -> datasets.Dataset:
     """ Run basic tokenization and grouping to turn a Hugging Face Dataset (via `datasets`) into a torch.Dataset. """
-<<<<<<< HEAD
     dataset = datasets.load_dataset(dataset_id, name=dataset_name, cache_dir=paths["dataset"], keep_in_memory=True)
-=======
-    dataset = datasets.load_dataset(dataset_id, dataset_name, cache_dir=str(paths["dataset"]), keep_in_memory=True)
->>>>>>> 419a83ea
 
     if "validation" not in dataset:
         # Create Dataset Split Cache Files
